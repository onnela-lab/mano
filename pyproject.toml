--- conflicted
+++ resolved
@@ -42,21 +42,15 @@
 
 [project.optional-dependencies]
 dev = [
-<<<<<<< HEAD
     "build",
-=======
     "lxml-stubs",
     "mypy",
->>>>>>> 80c0ab8d
     "pytest",
     "responses",
     "ruff",
     "twine",
-<<<<<<< HEAD
-=======
     "types-python-dateutil",
     "types-requests",
->>>>>>> 80c0ab8d
 ]
 
 [tool.setuptools.packages.find]
